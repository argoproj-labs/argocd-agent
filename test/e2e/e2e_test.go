--- conflicted
+++ resolved
@@ -267,13 +267,8 @@
 		client.WithAuth("userpass", auth.Credentials{userpass.ClientIDField: "client", userpass.ClientSecretField: "insecure"}),
 	)
 	require.NoError(t, err)
-<<<<<<< HEAD
-	fakeAppcAgent := fakekube.NewKubernetesFakeClient()
-	a, err := agent.NewAgent(actx, fakeAppcAgent, "client",
-=======
 	fakeKubeClient := fakekube.NewKubernetesFakeClient()
 	a, err := agent.NewAgent(actx, fakeKubeClient, "client",
->>>>>>> 07c15795
 		agent.WithRemote(remote),
 		agent.WithMode(types.AgentModeManaged.String()),
 	)
@@ -368,13 +363,8 @@
 	startAgent := func(t *testing.T, ctx context.Context, remote *client.Remote) (*client.Remote, *agent.Agent) {
 		t.Helper()
 
-<<<<<<< HEAD
-		fakeAppcAgent := fakekube.NewKubernetesFakeClient()
-		a, err := agent.NewAgent(ctx, fakeAppcAgent, "client",
-=======
 		fakeKubeClient := fakekube.NewKubernetesFakeClient()
 		a, err := agent.NewAgent(ctx, fakeKubeClient, "client",
->>>>>>> 07c15795
 			agent.WithRemote(remote),
 			agent.WithMode(types.AgentModeManaged.String()),
 		)
